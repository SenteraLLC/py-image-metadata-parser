"""Extract metadata from exif and xmp tags in images."""

import logging
import os

import imgparse.xmp as xmp
from imgparse.decorators import get_if_needed
from imgparse.pixel_pitches import PIXEL_PITCHES
from imgparse.xmp import XMPTagNotFoundError

logger = logging.getLogger(__name__)


def _convert_to_degrees(tag):
    """
    Convert the `exifread` GPS coordinate IfdTag object to degrees in float format.

    :param tag:
    :type tag: exifread.classes.IfdTag
    :rtype: float
    """
    degrees = _convert_to_float(tag, 0)
    minutes = _convert_to_float(tag, 1)
    seconds = _convert_to_float(tag, 2)

    return degrees + (minutes / 60.0) + (seconds / 3600.0)


def _convert_to_float(tag, index=0):
    """
    Convert `exifread` IfdTag object to float.

    :param tag:
    :param index:
    :return:
    """
    return float(tag.values[index].num) / float(tag.values[index].den)


@get_if_needed("xmp_data", using="image_path")
def get_ils(image_path=None, xmp_data=None):
    """
    Get the ILS value of an image taken with a Sentera 6X sensor with an ILS module.

    This function will always raise an exception if called on XMP data from any sensor other than a 6X with
    an included ILS module.

    :param image_path: the full path to the image (optional if `xmp_data` provided)
    :param xmp_data: the XMP data of image, as a string dump of the original XML (optional to speed up processing)
    :return: **ils** -- ILS value of image, as a floating point number
    :raises: ValueError
    """
    try:
        ils = float(xmp.find(xmp_data, [xmp.ILS, xmp.SEQ]))

    except XMPTagNotFoundError:
        logger.error("Couldn't parse ILS value")
        raise XMPTagNotFoundError(
            "Couldn't parse ILS value. ILS will only be present if the sensor is a Sentera 6X "
            "with an ILS module."
        )

    return ils


<<<<<<< HEAD
@get_if_needed("exif_data", using="image_path")
=======
def get_autoexposure(image_path=None, exif_data=None):
    """
    Get the autoexposure value of the sensor when the image was taken.

    Autoexposure is derived from the integration time and gain of the sensor, which are stored in
    separate tags. This function retrieves those values and performs the calculation.

    :param image_path: the full path to the image (optional if `exif_data` provided)
    :param exif_data: the exif dictionary for the image (optional to speed up processing)
    :return: **autoexposure** - image autoexposure value
    """
    if not exif_data:
        exif_data = get_exif_data(image_path)

    iso = exif_data["EXIF ISOSpeedRatings"].values[0] / 100
    integration_time = _convert_to_float(exif_data["EXIF ExposureTime"])

    autoexposure = iso * integration_time
    return autoexposure


>>>>>>> 9b4199d3
def get_pixel_pitch(image_path=None, exif_data=None):
    """
    Get pixel pitch (in meters) of the sensor that took the image.

    Non-Sentera cameras don't store the pixel pitch in the exif tags, so that is found in a lookup table.  See
    `pixel_pitches.py` to check which non-Sentera sensor models are supported and to add support for new sensors.

    :param image_path: the full path to the image (optional if `exif_data` provided)
    :param exif_data: the exif dictionary for the image (optional to speed up processing)
    :return: **pixel_pitch** - the pixel pitch of the camera in meters
    :raises: ValueError
    """
    make, model = get_make_and_model(image_path, exif_data)
    if make == "Sentera":
        pixel_pitch = _get_sentera_pixel_pitch(image_path, exif_data)
    else:
        try:
            pixel_pitch = PIXEL_PITCHES[make][model]
        except KeyError:
            logger.error("Couldn't determine pixel pitch")
            raise ValueError(
                "Couldn't determine pixel pitch.\nCamera make/model may not exist in pixel_pitches.py"
            )

    return pixel_pitch


@get_if_needed("exif_data", using="image_path")
def get_camera_params(image_path=None, exif_data=None):
    """
    Get the focal length and pixel pitch (in meters) of the sensor that took the image.

    :param image_path: the full path to the image (optional if `exif_data` provided)
    :param exif_data: the exif dictionary for the image (optional to speed up processing)
    :return: **focal_length, pixel_pitch** - the camera parameters in meters
    :raises: ValueError
    """
    focal_length = get_focal_length(image_path, exif_data)
    pixel_pitch = get_pixel_pitch(image_path, exif_data)

    return focal_length, pixel_pitch


@get_if_needed("exif_data", "xmp_data", using="image_path")
def get_relative_altitude(image_path, exif_data=None, xmp_data=None, session_alt=False):
    """
    Get the relative altitude of the sensor above the ground (in meters) when the image was taken.

    If the image is from a Sentera sensor, will try to read the agl altitude from the xmp tags by default.  If
    image is from an older firmware version, this xmp tag will not exist, and will fall back to using the `session.txt`
    file associated with the image instead.  This `session.txt` must be in the image's directory for older firmware
    versions, or if the ``session_alt`` flag is enabled to specifically use the session altitude.

    .. note::

        Unlike some other functions in ``imgparse``, `image_path` is mandatory whether or not `exif_data` is provided.

    :param image_path: the full path to the image
    :param exif_data: the exif dictionary for the image (optional to speed up processing)
    :param xmp_data: the XMP data of image, as a string dump of the original XML (optional to speed up processing)
    :param session_alt: enable to extract the session agl altitude instead of xmp agl altitude for Sentera imagery
    :return: **relative_alt** - the relative altitude of the camera above the ground
    :raises: ValueError
    """

    def _fallback_to_session(image_path):
        abs_alt = get_altitude_msl(image_path)
        session_alt = parse_session_alt(image_path)
        return abs_alt - session_alt

    make, model = get_make_and_model(image_path, exif_data)
    if make == "Sentera":
        if not session_alt:
            try:
                rel_alt = float(xmp.find(xmp_data, [xmp.Sentera.RELATIVE_ALT]))
            except XMPTagNotFoundError:
                logger.error(
                    "Relative altitude not found in XMP. Attempting to parse from session.txt file."
                )
                rel_alt = _fallback_to_session(image_path)
        else:
            rel_alt = _fallback_to_session(image_path)
    else:
        try:
            rel_alt = float(xmp.find(xmp_data, [xmp.DJI.RELATIVE_ALT]))
        except XMPTagNotFoundError:
            raise XMPTagNotFoundError(
                "Couldn't parse relative altitude from xmp data.  Camera type may not be supported."
            )

    return rel_alt


@get_if_needed("exif_data", using="image_path")
def get_lat_lon(image_path=None, exif_data=None):
    """
    Get the latitude and longitude of the sensor when the image was taken.

    :param image_path: the full path to the image (optional if `exif_data` provided)
    :param exif_data: the exif dictionary for the image (optional to speed up processing)
    :return: **latitude, longitude** - the location of where the image was taken
    :raises: ValueError
    """
    try:
        gps_latitude = exif_data["GPS GPSLatitude"]
        gps_latitude_ref = exif_data["GPS GPSLatitudeRef"]
        gps_longitude = exif_data["GPS GPSLongitude"]
        gps_longitude_ref = exif_data["GPS GPSLongitudeRef"]
    except KeyError:
        logger.error("Couldn't extract lat/lon")
        raise ValueError("Couldn't extract lat/lon")

    lat = _convert_to_degrees(gps_latitude)
    if gps_latitude_ref.values[0] != "N":
        lat = 0 - lat

    lon = _convert_to_degrees(gps_longitude)
    if gps_longitude_ref.values[0] != "E":
        lon = 0 - lon

    return lat, lon


@get_if_needed("exif_data", using="image_path")
def get_altitude_msl(image_path=None, exif_data=None):
    """
    Get the absolute altitude (meters above msl) of the sensor when the image was taken.

    :param image_path: the full path to the image (optional if `exif_data` provided)
    :param exif_data: the exif dictionary for the image (optional to speed up processing)
    :return: **altitude_msl** - the absolute altitude of the image in meters.
    :raises: ValueError
    """
    try:
        return _convert_to_float(exif_data["GPS GPSAltitude"])
    except KeyError:
        logger.error("Couldn't extract altitude msl")
        raise ValueError("Couldn't extract altitude msl")


@get_if_needed("exif_data", "xmp_data", using="image_path")
def get_roll_pitch_yaw(image_path=None, exif_data=None, xmp_data=None):
    """
    Get the orientation of the sensor (roll, pitch, yaw in degrees) when the image was taken.

    .. note::

        Only Sentera and DJI sensors are supported for this function right now.

    :param image_path: the full path to the image (optional if `exif_data` provided)
    :param exif_data: the exif dictionary for the image (optional to speed up processing)
    :param xmp_data: the XMP data of image, as a string dump of the original XML (optional to speed up processing)
    :return: **roll, pitch, yaw** - the orientation (degrees) of the camera with respect to the NED frame
    :raises: ValueError
    """
    make, model = get_make_and_model(image_path, exif_data)

    try:
        if make == "Sentera":
            roll = float(xmp.find(xmp_data, [xmp.Sentera.ROLL]))
            pitch = float(xmp.find(xmp_data, [xmp.Sentera.PITCH]))
            yaw = float(xmp.find(xmp_data, [xmp.Sentera.YAW]))
        elif make == "DJI":
            roll = float(xmp.find(xmp_data, [xmp.DJI.ROLL]))
            pitch = float(xmp.find(xmp_data, [xmp.DJI.PITCH]))
            # Bring pitch into aircraft pov
            pitch += 90
            yaw = float(xmp.find(xmp_data, [xmp.DJI.YAW]))
        else:
            raise XMPTagNotFoundError()
    except XMPTagNotFoundError:
        logger.error(
            "Couldn't extract roll/pitch/yaw.  Only Sentera and DJI sensors are supported right now"
        )
        raise XMPTagNotFoundError(
            "Couldn't extract roll/pitch/yaw.  Only Sentera and DJI sensors are supported right now"
        )

    return roll, pitch, yaw


@get_if_needed("exif_data", using="image_path")
def get_focal_length(image_path=None, exif_data=None):
    """
    Get the focal length (in meters) of the sensor that took the image.

    :param image_path: the full path to the image (optional if `exif_data` provided)
    :param exif_data: the exif dictionary for the image (optional to speed up processing)
    :return: **focal_length** - the focal length of the camera in meters
    :raises: ValueError
    """
    try:
        return _convert_to_float(exif_data["EXIF FocalLength"]) / 1000
    except KeyError:
        logger.error("Couldn't parse the focal length")
        raise ValueError("Couldn't parse the focal length")


@get_if_needed("exif_data", using="image_path")
def get_make_and_model(image_path=None, exif_data=None):
    """
    Get the make and model of the sensor that took the image.

    :param image_path: the full path to the image (optional if `exif_data` provided)
    :param exif_data: the exif dictionary for the image (optional to speed up processing)
    :return: **make**, **model** - the make and model of the camera
    :raises: ValueError
    """
    try:
        return exif_data["Image Make"].values, exif_data["Image Model"].values
    except KeyError:
        logger.error("Couldn't parse the make and model of the camera")
        raise ValueError("Couldn't parse the make and model of the camera")


@get_if_needed("exif_data", using="image_path")
def get_dimensions(image_path=None, exif_data=None):
    """
    Get the height and width (in pixels) of the image.

    :param image_path: the full path to the image (optional if `exif_data` provided)
    :param exif_data: the exif dictionary for the image (optional to speed up processing)
    :return: **height**, **width** - the height and width of the image
    :raises: ValueError
    """
    try:
        return (
            exif_data["EXIF ExifImageLength"].values[0],
            exif_data["EXIF ExifImageWidth"].values[0],
        )
    except KeyError:
        logger.error("Couldn't parse the height and width of the image")
        raise ValueError("Couldn't parse the height and width of the image")


@get_if_needed("exif_data", using="image_path")
def _get_sentera_pixel_pitch(image_path=None, exif_data=None):
    """
    Get the pixel pitch (in meters) from Sentera sensors.

    Won't parse pixel pitch for non-Sentera cameras.

    :param image_path: the full path to the image (optional if `exif_data` provided)
    :param exif_data: the exif dictionary for the image (optional to speed up processing)
    :return: **pixel_pitch** - the pixel_pitch of the camera
    :raises: ValueError
    """
    try:
        return 1 / _convert_to_float(exif_data["EXIF FocalPlaneXResolution"]) / 100
    except KeyError:
        logger.error("Couldn't parse the pixel pitch")
        raise ValueError("Couldn't parse the pixel pitch")


def parse_session_alt(image_path):
    """
    Get the session ground altitude (meters above msl) from a `session.txt` file.

    Used for Sentera cameras since relative altitude isn't stored in exif or xmp tags, and instead the session ground
    altitude is written as a text file that needs to be read.  The `session.txt` must be in the same directory as the
    image in order to be read.

    :param image_path: the full path to the image
    :return: **ground_alt** - the session ground altitude, used to calculate relative altitude.
    :raises: ValueError
    """
    imagery_dir = os.path.dirname(image_path)
    session_path = os.path.join(imagery_dir, "session.txt")
    if not os.path.isfile(session_path):
        logger.error(
            "Couldn't find session.txt file in image directory: %s", imagery_dir
        )
        raise ValueError("Couldn't find session.txt file in image directory")

    session_file = open(session_path, "r")
    session_alt = session_file.readline().split("\n")[0].split("=")[1]
    session_file.close()
    if session_alt:
        return float(session_alt)

    logger.error(
        "Couldn't parse session altitude from session.txt for image: %s", imagery_dir
    )
    raise ValueError("Couldn't parse session altitude from session.txt")


@get_if_needed("exif_data", "xmp_data", using="image_path")
def get_gsd(image_path, exif_data=None, xmp_data=None, corrected_alt=None):
    """
    Get the gsd of the image (in meters/pixel).

    .. note::

        Unlike some other functions in ``imgparse``, `image_path` is mandatory whether or not `exif_data` is provided.

    :param image_path: the full path to the image
    :param exif_data: the exif dictionary for the image (optional to speed up processing)
    :param xmp_data: the XMP data of image, as a string dump of the original XML (optional to speed up processing)
    :param corrected_alt: corrected relative altitude (optional, and only available
                                                        if supplied from an analytics metadata CSV)
    :return: **gsd** - the ground sample distance of the image in meters
    :raises: ValueError
    """
    focal, pitch = get_camera_params(image_path, exif_data)
    if corrected_alt:
        alt = corrected_alt
    else:
        alt = get_relative_altitude(image_path, exif_data, xmp_data)

    return pitch * alt / focal<|MERGE_RESOLUTION|>--- conflicted
+++ resolved
@@ -63,9 +63,7 @@
     return ils
 
 
-<<<<<<< HEAD
-@get_if_needed("exif_data", using="image_path")
-=======
+@get_if_needed("exif_data", using="image_path")
 def get_autoexposure(image_path=None, exif_data=None):
     """
     Get the autoexposure value of the sensor when the image was taken.
@@ -77,9 +75,6 @@
     :param exif_data: the exif dictionary for the image (optional to speed up processing)
     :return: **autoexposure** - image autoexposure value
     """
-    if not exif_data:
-        exif_data = get_exif_data(image_path)
-
     iso = exif_data["EXIF ISOSpeedRatings"].values[0] / 100
     integration_time = _convert_to_float(exif_data["EXIF ExposureTime"])
 
@@ -87,7 +82,7 @@
     return autoexposure
 
 
->>>>>>> 9b4199d3
+@get_if_needed("exif_data", using="image_path")
 def get_pixel_pitch(image_path=None, exif_data=None):
     """
     Get pixel pitch (in meters) of the sensor that took the image.

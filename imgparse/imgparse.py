"""Extract metadata from exif and xmp tags in images."""

import logging
import os
import re
from datetime import datetime

import pytz
import requests
from timezonefinder import TimezoneFinder

from imgparse import xmp
from imgparse.decorators import get_if_needed
from imgparse.exceptions import ParsingError
from imgparse.getters import get_exif_data, get_xmp_data
from imgparse.pixel_pitches import PIXEL_PITCHES

logger = logging.getLogger(__name__)

TERRAIN_URL = "https://maps.googleapis.com/maps/api/elevation/json"


def _convert_to_degrees(tag):
    """
    Convert the `exifread` GPS coordinate IfdTag object to degrees in float format.

    :param tag:
    :type tag: exifread.classes.IfdTag
    :rtype: float
    """
    degrees = _convert_to_float(tag, 0)
    minutes = _convert_to_float(tag, 1)
    seconds = _convert_to_float(tag, 2)

    return degrees + (minutes / 60.0) + (seconds / 3600.0)


def _convert_to_float(tag, index=0):
    """
    Convert `exifread` IfdTag object to float.

    :param tag:
    :param index:
    :return:
    """
    return float(tag.values[index].num) / float(tag.values[index].den)


def _parse_seq(tag, type_cast_func=None):
    """Parse an xml sequence."""
    seq = tag["rdf:Seq"]["rdf:li"]
    if not isinstance(seq, list):
        seq = [seq]
    if type_cast_func is not None:
        seq = [type_cast_func(item) for item in seq]

    return seq


@get_if_needed("exif_data", getter=get_exif_data, getter_args=["image_path"])
def get_firmware_version(image_path, exif_data=None):
    """
    Get the firmware version of the sensor.

    Expects camera firmware version to be in semver format (i.e. MAJOR.MINOR.PATCH), with an optional 'v'
    at the beginning.

    :param image_path: the full path to the image
    :param exif_data: used internally for memoization. Not necessary to supply.
    :return: **major**, **minor**, **patch** - sensor software version
    :raises: ParsingError
    """
    try:
        version_match = re.search(
            "[0-9]+.[0-9]+.[0-9]+", exif_data["Image Software"].values
        )
        if not version_match:
            raise KeyError()
        major, minor, patch = version_match.group(0).split(".")
    except KeyError or ValueError:
        logger.error("Couldn't parse sensor version. Sensor might not be supported")
        raise ParsingError(
            "Couldn't parse sensor version. Sensor might not be supported"
        )

    return int(major), int(minor), int(patch)


@get_if_needed("exif_data", getter=get_exif_data, getter_args=["image_path"])
def get_autoexposure(image_path, exif_data=None):
    """
    Get the autoexposure value of the sensor when the image was taken.

    Autoexposure is derived from the integration time and gain of the sensor, which are stored in
    separate tags. This function retrieves those values and performs the calculation.

    :param image_path: the full path to the image
    :param exif_data: used internally for memoization. Not necessary to supply.
    :return: **autoexposure** - image autoexposure value
    :raises: ParsingError
    """
    try:
        iso = exif_data["EXIF ISOSpeedRatings"].values[0]
        integration_time = _convert_to_float(exif_data["EXIF ExposureTime"])
    except KeyError:
        logger.error(
            "Couldn't parse either ISO or exposure time. Sensor might not be supported"
        )
        raise ParsingError(
            "Couldn't parse either ISO or exposure time. Sensor might not be supported"
        )

    return iso * integration_time


@get_if_needed("exif_data", getter=get_exif_data, getter_args=["image_path"])
def get_timestamp(image_path, exif_data=None, format_string="%Y:%m:%d %H:%M:%S"):
    """
    Get the time stamp of an image and parse it into a `datetime` object with the given format string.

    If originating from a Sentera or DJI sensor, the format of the tag will likely be that of the default input.
    However, other sensors may store timestamps in other formats.

    :param image_path: the full path to the image
    :param exif_data: used internally for memoization. Not necessary to supply.
    :param format_string: Format code, as a string, to be used to parse the image timestamp.
    :return: **datetime_obj**: Parsed timestamp, in the format specified by the input format string.
    :raises: ParsingError
    """
    try:
        datetime_obj = datetime.strptime(
            exif_data["EXIF DateTimeOriginal"].values, format_string
        )
    except KeyError:
        logger.error("Couldn't parse image timestamp. Sensor might not be supported")
        raise ParsingError(
            "Couldn't parse image timestamp. Sensor might not be supported"
        )
    except ValueError:
        logger.error("Couldn't parse found timestamp with given format string")
        raise ParsingError("Couldn't parse found timestamp with given format string")

    make, model = get_make_and_model(image_path, exif_data)
    if make == "Sentera":
        datetime_obj = pytz.utc.localize(datetime_obj)
    else:
        lat, lon = get_lat_lon(image_path, exif_data)
        timezone = pytz.timezone(TimezoneFinder().timezone_at(lng=lon, lat=lat))
        datetime_obj = timezone.localize(datetime_obj)

    return datetime_obj


@get_if_needed("exif_data", getter=get_exif_data, getter_args=["image_path"])
def get_pixel_pitch(image_path, exif_data=None):
    """
    Get pixel pitch (in meters) of the sensor that took the image.

    Non-Sentera cameras don't store the pixel pitch in the exif tags, so that is found in a lookup table.  See
    `pixel_pitches.py` to check which non-Sentera sensor models are supported and to add support for new sensors.

    :param image_path: the full path to the image
    :param exif_data: used internally for memoization. Not necessary to supply.
    :return: **pixel_pitch** - the pixel pitch of the camera in meters
    :raises: ParsingError
    """
    make, model = get_make_and_model(image_path, exif_data)
    try:
        if make == "Sentera":
            return 1 / _convert_to_float(exif_data["EXIF FocalPlaneXResolution"]) / 100
        else:
            pixel_pitch = PIXEL_PITCHES[make][model]
    except KeyError:
        logger.error("Couldn't parse pixel pitch. Sensor might not be supported")
        raise ParsingError("Couldn't parse pixel pitch. Sensor might not be supported")

    return pixel_pitch


@get_if_needed("exif_data", getter=get_exif_data, getter_args=["image_path"])
@get_if_needed("xmp_data", getter=get_xmp_data, getter_args=["image_path"])
def get_camera_params(
    image_path, exif_data=None, xmp_data=None, use_calibrated_focal_length=False
):
    """
    Get the focal length and pixel pitch (in meters) of the sensor that took the image.

    :param image_path: the full path to the image
    :param exif_data: used internally for memoization. Not necessary to supply.
    :param xmp_data: used internally for memoization. Not necessary to supply.
    :param use_calibrated_focal_length: enable to use calibrated focal length if available
    :return: **focal_length, pixel_pitch** - the camera parameters in meters
    :raises: ParsingError
    """
    focal_length = get_focal_length(
        image_path, exif_data, xmp_data, use_calibrated_focal_length
    )
    pixel_pitch = get_pixel_pitch(image_path, exif_data)

    return focal_length, pixel_pitch


def parse_session_alt(image_path):
    """
    Get the session ground altitude (meters above msl) from a `session.txt` file.

    Used for Sentera cameras since relative altitude isn't stored in exif or xmp tags, and instead the session ground
    altitude is written as a text file that needs to be read.  The `session.txt` must be in the same directory as the
    image in order to be read.

    :param image_path: the full path to the image
    :return: **ground_alt** - the session ground altitude, used to calculate relative altitude.
    :raises: ParsingError
    """
    imagery_dir = os.path.dirname(image_path)
    session_path = os.path.join(imagery_dir, "session.txt")
    if not os.path.isfile(session_path):
        logger.error(
            "Couldn't find session.txt file in image directory: %s", imagery_dir
        )
        raise ParsingError("Couldn't find session.txt file in image directory")

    session_file = open(session_path, "r")
    session_alt = session_file.readline().split("\n")[0].split("=")[1]
    session_file.close()
    if not session_alt:
        logger.error(
            "Couldn't parse session altitude from session.txt for image: %s",
            image_path,
        )
        raise ParsingError("Couldn't parse session altitude from session.txt")

    return float(session_alt)


def _get_terrain_elevation(image_path, exif_data, xmp_data, api_key):
    """
    Get relative terrain elevation for the image from google's terrain api.

    Relative terrain elevation is the flight home point terrain elevation - the image terrain elevation.
    The relative altitude stored in an image's xmp data is relative to the home point takeoff, not the
    altitude of the drone above the ground at each image location. We add the relative terrain elevation
    to the relative altitude to get the actual altitude of the drone above the ground.
    """
    home_lat, home_lon = get_home_point(image_path, exif_data, xmp_data)
    image_lat, image_lon = get_lat_lon(image_path, exif_data)
    params = {
        "locations": f"{home_lat} {home_lon} | {image_lat} {image_lon}",
        "key": api_key,
    }
    response = requests.request("GET", TERRAIN_URL, params=params).json()
    if response["status"] != "OK":
        logger.warning("Couldn't access google terrain api")
        raise ParsingError("Couldn't access google terrain api")
    home_elevation = response["results"][0]["elevation"]
    image_elevation = response["results"][1]["elevation"]
    return home_elevation - image_elevation


@get_if_needed("exif_data", getter=get_exif_data, getter_args=["image_path"])
@get_if_needed("xmp_data", getter=get_xmp_data, getter_args=["image_path"])
def get_relative_altitude(
    image_path,
    exif_data=None,
    xmp_data=None,
    alt_source="default",
    terrain_api_key=None,
):
    """
    Get the relative altitude of the sensor above the ground (in meters) when the image was taken.

    If the image is from a Sentera sensor, will try to read the agl altitude from the xmp tags by default.  If
    image is from an older firmware version, this xmp tag will not exist, and will fall back to using the `session.txt`
    file associated with the image instead.

    :param image_path: the full path to the image
    :param exif_data: used internally for memoization. Not necessary to supply.
    :param xmp_data: used internally for memoization. Not necessary to supply.
<<<<<<< HEAD
    :param alt_source: Set to "lrf" for laser range finder. "terrain" for terrain aware altitude.
    :param terrain_api_key: Required if `alt_source` set to "terrain". API key to access google elevation api.
=======
    :param alt_source: Set to "lrf" for laser range finder.
>>>>>>> 51db9675
    :return: **relative_alt** - the relative altitude of the camera above the ground
    :raises: ParsingError
    """
    make, model = get_make_and_model(image_path, exif_data)
    xmp_tags = xmp.get_tags(make)
    terrain_alt = 0
    if alt_source == "lrf":
        try:
            try:
                return float(xmp_data[xmp_tags.LRF_ALT])
            except KeyError:
                # Specific logic to handle quad v1.0.0 incorrect tag
                return float(xmp_data[xmp_tags.LRF_ALT2])
        except KeyError:
            logger.warning(
                "Altimeter calculated altitude not found in XMP. Defaulting to relative altitude"
            )
    elif alt_source == "terrain":
        try:
            terrain_alt = _get_terrain_elevation(
                image_path, exif_data, xmp_data, terrain_api_key
            )
        except ParsingError:
            logger.warning(
                "Couldn't determine terrain elevation. Defaulting to relative altitude"
            )

    try:
        return float(xmp_data[xmp_tags.RELATIVE_ALT]) + terrain_alt
    except KeyError:
        if make == "Sentera":
            logger.warning(
                "Relative altitude not found in XMP. Attempting to parse from session.txt file"
            )
            abs_alt = get_altitude_msl(image_path)
            session_alt = parse_session_alt(image_path)
            return abs_alt - session_alt
        else:
            logger.error(
                "Couldn't parse relative altitude from xmp data. Sensor may not be supported"
            )
            raise ParsingError(
                "Couldn't parse relative altitude from xmp data. Sensor may not be supported"
            )


@get_if_needed("exif_data", getter=get_exif_data, getter_args=["image_path"])
def get_lat_lon(image_path, exif_data=None):
    """
    Get the latitude and longitude of the sensor when the image was taken.

    :param image_path: the full path to the image
    :param exif_data: used internally for memoization. Not necessary to supply.
    :return: **latitude, longitude** - the location of where the image was taken
    :raises: ParsingError
    """
    try:
        gps_latitude = exif_data["GPS GPSLatitude"]
        gps_latitude_ref = exif_data["GPS GPSLatitudeRef"]
        gps_longitude = exif_data["GPS GPSLongitude"]
        gps_longitude_ref = exif_data["GPS GPSLongitudeRef"]
    except KeyError:
        logger.error("Couldn't parse lat/lon. Sensor might not be supported")
        raise ParsingError("Couldn't parse lat/lon. Sensor might not be supported")

    lat = _convert_to_degrees(gps_latitude)
    if gps_latitude_ref.values[0] != "N":
        lat = 0 - lat

    lon = _convert_to_degrees(gps_longitude)
    if gps_longitude_ref.values[0] != "E":
        lon = 0 - lon

    return lat, lon


@get_if_needed("exif_data", getter=get_exif_data, getter_args=["image_path"])
def get_altitude_msl(image_path, exif_data=None):
    """
    Get the absolute altitude (meters above msl) of the sensor when the image was taken.

    :param image_path: the full path to the image
    :param exif_data: used internally for memoization. Not necessary to supply.
    :return: **altitude_msl** - the absolute altitude of the image in meters.
    :raises: ParsingError
    """
    try:
        return _convert_to_float(exif_data["GPS GPSAltitude"])
    except KeyError:
        logger.error("Couldn't parse altitude msl. Sensor might not be supported")
        raise ParsingError("Couldn't parse altitude msl. Sensor might not be supported")


@get_if_needed("exif_data", getter=get_exif_data, getter_args=["image_path"])
@get_if_needed("xmp_data", getter=get_xmp_data, getter_args=["image_path"])
def get_roll_pitch_yaw(image_path, exif_data=None, xmp_data=None):
    """
    Get the orientation of the sensor (roll, pitch, yaw in degrees) when the image was taken.

    :param image_path: the full path to the image
    :param exif_data: used internally for memoization. Not necessary to supply.
    :param xmp_data: used internally for memoization. Not necessary to supply.
    :return: **roll, pitch, yaw** - the orientation (degrees) of the camera with respect to the NED frame
    :raises: ParsingError
    """
    make, model = get_make_and_model(image_path, exif_data)
    xmp_tags = xmp.get_tags(make)

    try:
        roll = float(xmp_data[xmp_tags.ROLL])
        pitch = float(xmp_data[xmp_tags.PITCH])
        yaw = float(xmp_data[xmp_tags.YAW])
        if make == "DJI" or make == "Hasselblad":
            # Bring pitch into aircraft pov
            pitch += 90
    except KeyError:
        logger.error("Couldn't parse roll/pitch/yaw. Sensor might not be supported")
        raise ParsingError(
            "Couldn't parse roll/pitch/yaw. Sensor might not be supported"
        )

    return roll, pitch, yaw


@get_if_needed("exif_data", getter=get_exif_data, getter_args=["image_path"])
@get_if_needed("xmp_data", getter=get_xmp_data, getter_args=["image_path"])
def get_focal_length(image_path, exif_data=None, xmp_data=None, use_calibrated=False):
    """
    Get the focal length (in meters) of the sensor that took the image.

    :param image_path: the full path to the image
    :param exif_data: used internally for memoization. Not necessary to supply.
    :param xmp_data: used internally for memoization. Not necessary to supply.
    :param use_calibrated: enable to use calibrated focal length if available
    :return: **focal_length** - the focal length of the camera in meters
    :raises: ParsingError
    """
    if use_calibrated:
        try:
            make, model = get_make_and_model(image_path, exif_data)
            xmp_tags = xmp.get_tags(make)
            return float(xmp_data[xmp_tags.FOCAL_LEN]) / 1000
        except KeyError:
            logger.warning(
                "Calibrated focal length not found in XMP. Defaulting to uncalibrated focal length"
            )

    try:
        return _convert_to_float(exif_data["EXIF FocalLength"]) / 1000
    except KeyError:
        logger.error("Couldn't parse the focal length. Sensor might not be supported")
        raise ParsingError(
            "Couldn't parse the focal length. Sensor might not be supported"
        )


@get_if_needed("exif_data", getter=get_exif_data, getter_args=["image_path"])
def get_make_and_model(image_path, exif_data=None):
    """
    Get the make and model of the sensor that took the image.

    :param image_path: the full path to the image
    :param exif_data: used internally for memoization. Not necessary to supply.
    :return: **make**, **model** - the make and model of the camera
    :raises: ParsingError
    """
    try:
        return exif_data["Image Make"].values, exif_data["Image Model"].values
    except KeyError:
        logger.error("Couldn't parse the make and model. Sensor might not be supported")
        raise ParsingError(
            "Couldn't parse the make and model. Sensor might not be supported"
        )


@get_if_needed("exif_data", getter=get_exif_data, getter_args=["image_path"])
def get_dimensions(image_path, exif_data=None):
    """
    Get the height and width (in pixels) of the image.

    :param image_path: the full path to the image
    :param exif_data: used internally for memoization. Not necessary to supply.
    :return: **height**, **width** - the height and width of the image
    :raises: ParsingError
    """
    ext = os.path.splitext(image_path)[-1].lower()

    try:
        if ext in [".jpg", ".jpeg"]:
            return (
                exif_data["EXIF ExifImageLength"].values[0],
                exif_data["EXIF ExifImageWidth"].values[0],
            )
        elif ext in [".tif", ".tiff"]:
            return (
                exif_data["Image ImageLength"].values[0],
                exif_data["Image ImageWidth"].values[0],
            )
        else:
            raise ParsingError(
                f"Image format {ext} isn't supported for parsing height/width"
            )
    except KeyError:
        logger.error(
            "Couldn't parse the height and width of the image. Sensor might not be supported"
        )
        raise ParsingError(
            "Couldn't parse the height and width of the image. Sensor might not be supported"
        )


@get_if_needed("exif_data", getter=get_exif_data, getter_args=["image_path"])
@get_if_needed("xmp_data", getter=get_xmp_data, getter_args=["image_path"])
def get_gsd(
    image_path,
    exif_data=None,
    xmp_data=None,
    corrected_alt=None,
    use_calibrated_focal_length=False,
    alt_source="default",
):
    """
    Get the gsd of the image (in meters/pixel).

    :param image_path: the full path to the image
    :param exif_data: used internally for memoization. Not necessary to supply.
    :param xmp_data: used internally for memoization. Not necessary to supply.
    :param corrected_alt: corrected relative altitude (optional)
    :param use_calibrated_focal_length: enable to use calibrated focal length if available
    :param alt_source: Set to "lrf" to use laser range finder
    :return: **gsd** - the ground sample distance of the image in meters
    :raises: ParsingError
    """
    focal, pitch = get_camera_params(
        image_path, exif_data, xmp_data, use_calibrated_focal_length
    )
    if corrected_alt:
        alt = corrected_alt
    else:
        alt = get_relative_altitude(image_path, exif_data, xmp_data, alt_source)

    gsd = pitch * alt / focal
    if gsd <= 0:
        raise ValueError("Parsed gsd is less than or equal to 0")

    return gsd


@get_if_needed("exif_data", getter=get_exif_data, getter_args=["image_path"])
@get_if_needed("xmp_data", getter=get_xmp_data, getter_args=["image_path"])
def get_ils(image_path, exif_data=None, xmp_data=None):
    """
    Get the ILS value of an image captured by a sensor with an ILS module.

    :param image_path: the full path to the image
    :param exif_data: used internally for memoization. Not necessary to supply.
    :param xmp_data: used internally for memoization. Not necessary to supply.
    :return: **ils** - ILS value of image, as a floating point number
    :raises: ParsingError
    """
    try:
        make, model = get_make_and_model(image_path, exif_data)
        xmp_tags = xmp.get_tags(make)
        return _parse_seq(xmp_data[xmp_tags.ILS], float)
    except KeyError:
        logger.error("Couldn't parse ILS value. Sensor might not be supported")
        raise ParsingError("Couldn't parse ILS value. Sensor might not be supported")


@get_if_needed("exif_data", getter=get_exif_data, getter_args=["image_path"])
@get_if_needed("xmp_data", getter=get_xmp_data, getter_args=["image_path"])
def get_wavelength_data(image_path, exif_data=None, xmp_data=None):
    """
    Get the central and FWHM wavelength values of an image.

    :param image_path: the full path to the image
    :param exif_data: used internally for memoization. Not necessary to supply.
    :param xmp_data: used internally for memoization. Not necessary to supply.
    :return: **central_wavelength** - central wavelength of each band, as a list of ints
    :return: **wavelength_fwhm** - wavelength fwhm of each band, as a list of ints
    :raises: ParsingError
    """
    try:
        make, model = get_make_and_model(image_path, exif_data)
        xmp_tags = xmp.get_tags(make)
        central_wavelength = _parse_seq(xmp_data[xmp_tags.WAVELENGTH_CENTRAL], int)
        wavelength_fwhm = _parse_seq(xmp_data[xmp_tags.WAVELENGTH_FWHM], int)
        return central_wavelength, wavelength_fwhm
    except KeyError:
        logger.error("Couldn't parse wavelength data. Sensor might not be supported")
        raise ParsingError(
            "Couldn't parse wavelength data. Sensor might not be supported"
        )


@get_if_needed("exif_data", getter=get_exif_data, getter_args=["image_path"])
@get_if_needed("xmp_data", getter=get_xmp_data, getter_args=["image_path"])
def get_bandnames(image_path, exif_data=None, xmp_data=None):
    """
    Get the name of each band of an image.

    :param image_path: the full path to the image
    :param exif_data: used internally for memoization. Not necessary to supply.
    :param xmp_data: used internally for memoization. Not necessary to supply.
    :return: **band_names** - name of each band of image, as a list of strings
    :raises: ParsingError
    """
    try:
        make, model = get_make_and_model(image_path, exif_data)
        xmp_tags = xmp.get_tags(make)
        return _parse_seq(xmp_data[xmp_tags.BANDNAME])
    except KeyError:
        logger.error("Couldn't parse bandnames. Sensor might not be supported")
        raise ParsingError("Couldn't parse bandnames. Sensor might not be supported")


@get_if_needed("exif_data", getter=get_exif_data, getter_args=["image_path"])
@get_if_needed("xmp_data", getter=get_xmp_data, getter_args=["image_path"])
def get_home_point(image_path, exif_data=None, xmp_data=None):
    """
    Get the flight home point. Used for `get_relative_altitude(alt_source=terrain)`.

    :param image_path: the full path to the image
    :param exif_data: used internally for memoization. Not necessary to supply.
    :param xmp_data: used internally for memoization. Not necessary to supply.
    :return: **lat**, **lon** - coordinates of flight home point
    """
    try:
        make, model = get_make_and_model(image_path, exif_data)
        if make == "DJI":
            self_data = xmp_data[xmp.DJITags.SELF_DATA].split("|")
            if len(self_data) == 4:
                return self_data[0], self_data[1]
            else:
                raise KeyError()
        else:
            raise KeyError()
    except KeyError:
        logger.error("Couldn't parse home point. Sensor might not be supported")
        raise ParsingError("Couldn't parse home point. Sensor might not be supported")<|MERGE_RESOLUTION|>--- conflicted
+++ resolved
@@ -276,12 +276,8 @@
     :param image_path: the full path to the image
     :param exif_data: used internally for memoization. Not necessary to supply.
     :param xmp_data: used internally for memoization. Not necessary to supply.
-<<<<<<< HEAD
     :param alt_source: Set to "lrf" for laser range finder. "terrain" for terrain aware altitude.
     :param terrain_api_key: Required if `alt_source` set to "terrain". API key to access google elevation api.
-=======
-    :param alt_source: Set to "lrf" for laser range finder.
->>>>>>> 51db9675
     :return: **relative_alt** - the relative altitude of the camera above the ground
     :raises: ParsingError
     """

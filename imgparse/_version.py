"""Defines package version.  Parsed by setup.py and imported by __init__.py."""

<<<<<<< HEAD
__version__ = "1.12.11"
=======
__version__ = "1.13.0"
>>>>>>> 21871be5
<|MERGE_RESOLUTION|>--- conflicted
+++ resolved
@@ -1,7 +1,3 @@
 """Defines package version.  Parsed by setup.py and imported by __init__.py."""
 
-<<<<<<< HEAD
-__version__ = "1.12.11"
-=======
-__version__ = "1.13.0"
->>>>>>> 21871be5
+__version__ = "1.13.0"
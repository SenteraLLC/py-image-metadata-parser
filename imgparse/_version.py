"""Defines package version.  Parsed by setup.py and imported by __init__.py."""

<<<<<<< HEAD
__version__ = "1.10.3"
=======
__version__ = "1.10.6"
>>>>>>> ceb23746
<|MERGE_RESOLUTION|>--- conflicted
+++ resolved
@@ -1,7 +1,3 @@
 """Defines package version.  Parsed by setup.py and imported by __init__.py."""
 
-<<<<<<< HEAD
-__version__ = "1.10.3"
-=======
-__version__ = "1.10.6"
->>>>>>> ceb23746
+__version__ = "1.10.7"
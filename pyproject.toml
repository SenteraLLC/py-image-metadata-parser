[tool.poetry]
name = "imgparse"
<<<<<<< HEAD
version = "1.10.3"
=======
version = "1.10.6"
>>>>>>> ceb23746
description = "Python image-metadata-parser utilities"
authors = []

[tool.poetry.dependencies]
python = "^3.7"
exifread = "*"
click = "*"
decorator = "*"
timezonefinder = "*"

pandas = {version = "*", optional = true}

[tool.poetry.dev-dependencies]
pytest = "*"
sphinx_rtd_theme = "*"
sphinx = "*"
pre_commit = "*"

[tool.poetry.scripts]
imgparse = "imgparse.cli:cli"

[tool.poetry.extras]
metadata_csv = ["pandas"]

[tool.isort]
line_length = 88
multi_line_output = 3
include_trailing_comma = true
known_third_party = ["click", "decorator", "exifread", "pandas", "pytest", "pytz", "timezonefinder"]

[build-system]
requires = ["poetry-core"]
build-backend = "poetry.core.masonry.api"<|MERGE_RESOLUTION|>--- conflicted
+++ resolved
@@ -1,10 +1,6 @@
 [tool.poetry]
 name = "imgparse"
-<<<<<<< HEAD
-version = "1.10.3"
-=======
-version = "1.10.6"
->>>>>>> ceb23746
+version = "1.10.7"
 description = "Python image-metadata-parser utilities"
 authors = []
 
